module github.com/goharbor/harbor-cli

go 1.21

require (
	github.com/charmbracelet/bubbles v0.18.0
	github.com/charmbracelet/bubbletea v0.25.0
	github.com/charmbracelet/huh v0.3.0
	github.com/charmbracelet/lipgloss v0.10.0
	github.com/sirupsen/logrus v1.9.3
	github.com/spf13/cobra v1.8.0
	github.com/stretchr/testify v1.9.0
)

require (
	github.com/atotto/clipboard v0.1.4 // indirect
	github.com/aymanbagabas/go-osc52/v2 v2.0.1 // indirect
	github.com/catppuccin/go v0.2.0 // indirect
	github.com/containerd/console v1.0.4-0.20230313162750-1ae8d489ac81 // indirect
	github.com/davecgh/go-spew v1.1.2-0.20180830191138-d8f796af33cc // indirect
	github.com/fsnotify/fsnotify v1.7.0 // indirect
	github.com/google/go-cmp v0.5.9 // indirect
	github.com/hashicorp/hcl v1.0.0 // indirect
	github.com/lucasb-eyer/go-colorful v1.2.0 // indirect
	github.com/magiconair/properties v1.8.7 // indirect
	github.com/mattn/go-isatty v0.0.20 // indirect
	github.com/mattn/go-localereader v0.0.1 // indirect
	github.com/mattn/go-runewidth v0.0.15 // indirect
	github.com/muesli/ansi v0.0.0-20230316100256-276c6243b2f6 // indirect
	github.com/muesli/cancelreader v0.2.2 // indirect
	github.com/muesli/reflow v0.3.0 // indirect
	github.com/muesli/termenv v0.15.2 // indirect
<<<<<<< HEAD
	github.com/pmezard/go-difflib v1.0.0 // indirect
	github.com/rivo/uniseg v0.4.7 // indirect
	github.com/sahilm/fuzzy v0.1.1-0.20230530133925-c48e322e2a8f // indirect
	golang.org/x/sync v0.4.0 // indirect
	golang.org/x/term v0.13.0 // indirect
=======
	github.com/pelletier/go-toml/v2 v2.1.0 // indirect
	github.com/pmezard/go-difflib v1.0.1-0.20181226105442-5d4384ee4fb2 // indirect
	github.com/rivo/uniseg v0.4.4 // indirect
	github.com/sagikazarmark/locafero v0.4.0 // indirect
	github.com/sagikazarmark/slog-shim v0.1.0 // indirect
	github.com/sourcegraph/conc v0.3.0 // indirect
	github.com/spf13/afero v1.11.0 // indirect
	github.com/spf13/cast v1.6.0 // indirect
	github.com/spf13/viper v1.18.2 // indirect
	github.com/stretchr/testify v1.9.0 // indirect
	github.com/subosito/gotenv v1.6.0 // indirect
	go.uber.org/atomic v1.9.0 // indirect
	go.uber.org/multierr v1.9.0 // indirect
	golang.org/x/exp v0.0.0-20230905200255-921286631fa9 // indirect
	golang.org/x/sync v0.5.0 // indirect
	golang.org/x/term v0.15.0 // indirect
	gopkg.in/ini.v1 v1.67.0 // indirect
>>>>>>> 59ef18f9
	gopkg.in/yaml.v3 v3.0.1 // indirect
)

require (
	github.com/PuerkitoBio/purell v1.1.1 // indirect
	github.com/PuerkitoBio/urlesc v0.0.0-20170810143723-de5bf2ad4578 // indirect
	github.com/adrg/xdg v0.4.0
	github.com/asaskevich/govalidator v0.0.0-20210307081110-f21760c49a8d // indirect
	github.com/go-openapi/analysis v0.20.1 // indirect
	github.com/go-openapi/errors v0.20.1 // indirect
	github.com/go-openapi/jsonpointer v0.19.5 // indirect
	github.com/go-openapi/jsonreference v0.19.6 // indirect
	github.com/go-openapi/loads v0.21.0 // indirect
	github.com/go-openapi/runtime v0.21.0 // indirect
	github.com/go-openapi/spec v0.20.4 // indirect
	github.com/go-openapi/strfmt v0.21.0 // indirect
	github.com/go-openapi/swag v0.19.15 // indirect
	github.com/go-openapi/validate v0.20.3 // indirect
	github.com/go-stack/stack v1.8.0 // indirect
	github.com/goharbor/go-client v0.210.0
	github.com/inconshreveable/mousetrap v1.1.0 // indirect
	github.com/josharian/intern v1.0.0 // indirect
	github.com/mailru/easyjson v0.7.6 // indirect
	github.com/mitchellh/mapstructure v1.5.0 // indirect
	github.com/oklog/ulid v1.3.1 // indirect
	github.com/opentracing/opentracing-go v1.2.0 // indirect
	github.com/spf13/pflag v1.0.5 // indirect
	go.mongodb.org/mongo-driver v1.7.3 // indirect
	golang.org/x/net v0.19.0 // indirect
	golang.org/x/sys v0.15.0 // indirect
	golang.org/x/text v0.14.0 // indirect
	gopkg.in/yaml.v2 v2.4.0
)<|MERGE_RESOLUTION|>--- conflicted
+++ resolved
@@ -30,23 +30,16 @@
 	github.com/muesli/cancelreader v0.2.2 // indirect
 	github.com/muesli/reflow v0.3.0 // indirect
 	github.com/muesli/termenv v0.15.2 // indirect
-<<<<<<< HEAD
-	github.com/pmezard/go-difflib v1.0.0 // indirect
-	github.com/rivo/uniseg v0.4.7 // indirect
-	github.com/sahilm/fuzzy v0.1.1-0.20230530133925-c48e322e2a8f // indirect
-	golang.org/x/sync v0.4.0 // indirect
-	golang.org/x/term v0.13.0 // indirect
-=======
 	github.com/pelletier/go-toml/v2 v2.1.0 // indirect
 	github.com/pmezard/go-difflib v1.0.1-0.20181226105442-5d4384ee4fb2 // indirect
-	github.com/rivo/uniseg v0.4.4 // indirect
+	github.com/rivo/uniseg v0.4.7 // indirect
 	github.com/sagikazarmark/locafero v0.4.0 // indirect
 	github.com/sagikazarmark/slog-shim v0.1.0 // indirect
 	github.com/sourcegraph/conc v0.3.0 // indirect
 	github.com/spf13/afero v1.11.0 // indirect
 	github.com/spf13/cast v1.6.0 // indirect
 	github.com/spf13/viper v1.18.2 // indirect
-	github.com/stretchr/testify v1.9.0 // indirect
+	github.com/sahilm/fuzzy v0.1.1-0.20230530133925-c48e322e2a8f // indirect
 	github.com/subosito/gotenv v1.6.0 // indirect
 	go.uber.org/atomic v1.9.0 // indirect
 	go.uber.org/multierr v1.9.0 // indirect
@@ -54,7 +47,6 @@
 	golang.org/x/sync v0.5.0 // indirect
 	golang.org/x/term v0.15.0 // indirect
 	gopkg.in/ini.v1 v1.67.0 // indirect
->>>>>>> 59ef18f9
 	gopkg.in/yaml.v3 v3.0.1 // indirect
 )
 
